--- conflicted
+++ resolved
@@ -616,9 +616,6 @@
 - Apply proper layouts using the `layout` meta property
 - Use `useUserSession()` composable for authentication state
 - Use `useRuntimeConfig()` for accessing configuration
-<<<<<<< HEAD
-- Import service instances from the services index: `import { entityService } from '~/services'`
-=======
 - Import service instances directly: `import { entityService } from '~/services/entityService'`
 - **Always implement responsive breakpoints using Vuetify's display system**
 - **Use mobile-first design patterns in all components**
@@ -662,7 +659,6 @@
   </v-container>
 </template>
 ```
->>>>>>> 16866a4a
 
 ### Middleware
 
