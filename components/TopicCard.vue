<script setup lang="ts">
import { ref } from 'vue'
import type { Topic } from '~/types/topic'
import type { User as UnconferenceUser } from '~/types/user'

interface Props {
  topic: Topic
  userParticipantId?: string
  isAdmin?: boolean
  rank?: number | null
  rankingEnabled?: boolean
}

const props = withDefaults(defineProps<Props>(), {
  rankingEnabled: false
})

const emit = defineEmits<{
  edit: [topic: Topic]
  delete: [topicId: string]
<<<<<<< HEAD
  like: [topicId: string]
=======
  'change-status': [topicId: string, status: Topic['status']]
>>>>>>> 3a5162d1
}>()

const canEdit = ref(props.isAdmin || props.topic.proposedBy === props.userParticipantId)
const canDelete = ref(props.isAdmin || props.topic.proposedBy === props.userParticipantId)

const statusColor = (status: string) => {
  const colors: Record<string, string> = {
    proposed: 'grey',
    approved: 'green',
    scheduled: 'blue',
    completed: 'teal',
    rejected: 'red'
  }
  return colors[status] || 'grey'
}

const statusIcon = (status: string) => {
  const icons: Record<string, string> = {
    proposed: 'mdi-clock-outline',
    approved: 'mdi-check-circle',
    scheduled: 'mdi-calendar-check',
    completed: 'mdi-checkbox-marked-circle',
    rejected: 'mdi-close-circle'
  }
  return icons[status] || 'mdi-help-circle'
}

const handleEdit = () => {
  emit('edit', props.topic)
}

const handleDelete = () => {
  emit('delete', props.topic.id)
}

<<<<<<< HEAD
const handleLike = () => {
  emit('like', props.topic.id)
=======
const handleChangeStatus = (status: Topic['status']) => {
  emit('change-status', props.topic.id, status)
>>>>>>> 3a5162d1
}
</script>

<template>
  <v-card class="d-flex flex-column" height="100%">
    <v-card-title class="d-flex align-center">
      <v-icon :icon="statusIcon(topic.status)" :color="statusColor(topic.status)" class="mr-2" />
      <span class="flex-grow-1">{{ topic.title }}</span>
      <v-chip
        v-if="rank"
        color="primary"
        variant="elevated"
        size="small"
        class="mr-2"
      >
        #{{ rank }}
      </v-chip>
      <v-chip :color="statusColor(topic.status)" variant="tonal" size="small">
        {{ topic.status }}
      </v-chip>
    </v-card-title>
    
    <v-card-text class="flex-grow-1">
      <p v-if="topic.description" class="mb-3">
        {{ topic.description }}
      </p>
      
      <div v-if="topic.metadata?.tags && topic.metadata.tags.length > 0" class="mb-2">
        <v-chip
          v-for="tag in topic.metadata.tags"
          :key="tag"
          size="small"
          class="mr-1 mb-1"
          variant="outlined"
        >
          {{ tag }}
        </v-chip>
      </div>
      
      <div class="text-caption text-grey">
        Proposed: {{ new Date(topic.createdAt).toLocaleDateString() }}
        <span v-if="topic.updatedAt !== topic.createdAt">
          • Updated: {{ new Date(topic.updatedAt).toLocaleDateString() }}
        </span>
      </div>
    </v-card-text>
    
<<<<<<< HEAD
    <v-card-actions>
      <v-btn
        v-if="rankingEnabled && !rank"
        variant="text"
        color="primary"
        @click="handleLike"
      >
        <v-icon start>mdi-heart-outline</v-icon>
        Like
      </v-btn>
      <v-btn
        v-if="rankingEnabled && rank"
        variant="text"
        color="primary"
        disabled
      >
        <v-icon start>mdi-heart</v-icon>
        Liked
      </v-btn>
=======
    <v-card-actions v-if="canEdit || canDelete || isAdmin">
      <v-menu v-if="isAdmin" :close-on-content-click="true">
        <template #activator="{ props: menuProps }">
          <v-btn
            variant="tonal"
            color="primary"
            size="small"
            v-bind="menuProps"
          >
            <v-icon start>mdi-cog</v-icon>
            Status
          </v-btn>
        </template>
        <v-list density="compact">
          <v-list-item
            v-if="topic.status !== 'proposed'"
            @click="handleChangeStatus('proposed')"
          >
            <v-list-item-title>
              <v-icon size="small" class="mr-2">mdi-clock-outline</v-icon>
              Mark as Proposed
            </v-list-item-title>
          </v-list-item>
          <v-list-item
            v-if="topic.status !== 'approved'"
            @click="handleChangeStatus('approved')"
          >
            <v-list-item-title>
              <v-icon size="small" class="mr-2">mdi-check-circle</v-icon>
              Approve Topic
            </v-list-item-title>
          </v-list-item>
          <v-list-item
            v-if="topic.status !== 'scheduled'"
            @click="handleChangeStatus('scheduled')"
          >
            <v-list-item-title>
              <v-icon size="small" class="mr-2">mdi-calendar-check</v-icon>
              Mark as Scheduled
            </v-list-item-title>
          </v-list-item>
          <v-list-item
            v-if="topic.status !== 'completed'"
            @click="handleChangeStatus('completed')"
          >
            <v-list-item-title>
              <v-icon size="small" class="mr-2">mdi-checkbox-marked-circle</v-icon>
              Mark as Completed
            </v-list-item-title>
          </v-list-item>
          <v-divider v-if="topic.status !== 'rejected'" />
          <v-list-item
            v-if="topic.status !== 'rejected'"
            @click="handleChangeStatus('rejected')"
          >
            <v-list-item-title class="text-error">
              <v-icon size="small" class="mr-2">mdi-close-circle</v-icon>
              Reject Topic
            </v-list-item-title>
          </v-list-item>
        </v-list>
      </v-menu>
      
>>>>>>> 3a5162d1
      <v-spacer />
      <v-btn
        v-if="canEdit && topic.status !== 'rejected'"
        variant="text"
        color="primary"
        size="small"
        @click="handleEdit"
      >
        <v-icon start>mdi-pencil</v-icon>
        <span v-if="!$vuetify.display.smAndDown">Edit</span>
      </v-btn>
      <v-btn
        v-if="canDelete && topic.status !== 'rejected'"
        variant="text"
        color="error"
        size="small"
        @click="handleDelete"
      >
        <v-icon start>mdi-delete</v-icon>
        <span v-if="!$vuetify.display.smAndDown">Delete</span>
      </v-btn>
    </v-card-actions>
  </v-card>
</template><|MERGE_RESOLUTION|>--- conflicted
+++ resolved
@@ -18,11 +18,8 @@
 const emit = defineEmits<{
   edit: [topic: Topic]
   delete: [topicId: string]
-<<<<<<< HEAD
   like: [topicId: string]
-=======
   'change-status': [topicId: string, status: Topic['status']]
->>>>>>> 3a5162d1
 }>()
 
 const canEdit = ref(props.isAdmin || props.topic.proposedBy === props.userParticipantId)
@@ -58,13 +55,12 @@
   emit('delete', props.topic.id)
 }
 
-<<<<<<< HEAD
 const handleLike = () => {
   emit('like', props.topic.id)
-=======
+}
+
 const handleChangeStatus = (status: Topic['status']) => {
   emit('change-status', props.topic.id, status)
->>>>>>> 3a5162d1
 }
 </script>
 
@@ -112,7 +108,6 @@
       </div>
     </v-card-text>
     
-<<<<<<< HEAD
     <v-card-actions>
       <v-btn
         v-if="rankingEnabled && !rank"
@@ -132,7 +127,7 @@
         <v-icon start>mdi-heart</v-icon>
         Liked
       </v-btn>
-=======
+    </v-card-actions>
     <v-card-actions v-if="canEdit || canDelete || isAdmin">
       <v-menu v-if="isAdmin" :close-on-content-click="true">
         <template #activator="{ props: menuProps }">
@@ -196,7 +191,6 @@
         </v-list>
       </v-menu>
       
->>>>>>> 3a5162d1
       <v-spacer />
       <v-btn
         v-if="canEdit && topic.status !== 'rejected'"
