<script setup lang="ts">
import { ref, computed } from 'vue'
import type { Topic } from '~/types/topic'

interface Props {
  topics: Topic[]
  userParticipantId?: string
  isAdmin?: boolean
  loading?: boolean
  ranking?: any
  rankingEnabled?: boolean
}

const props = withDefaults(defineProps<Props>(), {
  loading: false,
  isAdmin: false,
  rankingEnabled: false
})

const emit = defineEmits<{
  edit: [topic: Topic]
  delete: [topicId: string]
<<<<<<< HEAD
  like: [topicId: string]
=======
  'change-status': [topicId: string, status: Topic['status']]
>>>>>>> 3a5162d1
}>()

const searchQuery = ref('')
const statusFilter = ref<string>('all')
const showMyTopicsOnly = ref(false)
const showFavoritesOnly = ref(false)

const statusOptions = [
  { value: 'all', title: 'All Topics' },
  { value: 'proposed', title: 'Proposed' },
  { value: 'approved', title: 'Approved' },
  { value: 'scheduled', title: 'Scheduled' },
  { value: 'completed', title: 'Completed' }
]

const getRankForTopic = (topicId: string): number | null => {
  if (!props.ranking?.rankedTopicIds) return null
  const index = props.ranking.rankedTopicIds.indexOf(topicId)
  return index >= 0 ? index + 1 : null
}

const filteredTopics = computed(() => {
  let filtered = [...props.topics]
  
  // Filter by search query
  if (searchQuery.value) {
    const query = searchQuery.value.toLowerCase()
    filtered = filtered.filter(t => 
      t.title.toLowerCase().includes(query) ||
      t.description?.toLowerCase().includes(query) ||
      t.metadata?.tags?.some(tag => tag.toLowerCase().includes(query))
    )
  }
  
  // Filter by status
  if (statusFilter.value !== 'all') {
    filtered = filtered.filter(t => t.status === statusFilter.value)
  }
  
  // Filter to show only user's topics
  if (showMyTopicsOnly.value && props.userParticipantId) {
    filtered = filtered.filter(t => t.proposedBy === props.userParticipantId)
  }
  
  // Filter to show only favorites/ranked topics
  if (showFavoritesOnly.value && props.ranking?.rankedTopicIds) {
    filtered = filtered.filter(t => props.ranking.rankedTopicIds.includes(t.id))
  }
  
  // Don't show rejected topics to regular users
  if (!props.isAdmin) {
    filtered = filtered.filter(t => t.status !== 'rejected')
  }
  
  // Sort by creation date (newest first)
  filtered.sort((a, b) => new Date(b.createdAt).getTime() - new Date(a.createdAt).getTime())
  
  return filtered
})

const handleEdit = (topic: Topic) => {
  emit('edit', topic)
}

const handleDelete = (topicId: string) => {
  emit('delete', topicId)
}

<<<<<<< HEAD
const handleLike = (topicId: string) => {
  emit('like', topicId)
=======
const handleChangeStatus = (topicId: string, status: Topic['status']) => {
  emit('change-status', topicId, status)
>>>>>>> 3a5162d1
}
</script>

<template>
  <v-card>
    <v-card-title>
      <div class="d-flex align-center w-100">
        <span>Topics</span>
        <v-spacer />
        <v-chip color="primary" variant="tonal">
          {{ filteredTopics.length }} {{ filteredTopics.length === 1 ? 'topic' : 'topics' }}
        </v-chip>
      </div>
    </v-card-title>
    
    <v-card-text>
      <!-- Filters -->
      <v-row class="mb-4">
        <v-col cols="12" md="6">
          <v-text-field
            v-model="searchQuery"
            label="Search topics"
            placeholder="Search by title, description, or tags"
            prepend-inner-icon="mdi-magnify"
            variant="outlined"
            density="comfortable"
            clearable
            hide-details
          />
        </v-col>
        
        <v-col cols="12" md="4">
          <v-select
            v-model="statusFilter"
            :items="statusOptions"
            label="Filter by status"
            variant="outlined"
            density="comfortable"
            hide-details
          />
        </v-col>
        
        <v-col cols="12" md="2" class="d-flex align-center">
          <v-checkbox
            v-if="userParticipantId"
            v-model="showMyTopicsOnly"
            label="My Topics"
            density="comfortable"
            hide-details
          />
        </v-col>
      </v-row>
      
      <v-row v-if="rankingEnabled" class="mb-2">
        <v-col cols="12" md="4">
          <v-checkbox
            v-model="showFavoritesOnly"
            label="Show Only Favorites"
            density="comfortable"
            hide-details
            prepend-icon="mdi-heart"
          />
        </v-col>
      </v-row>
      
      <!-- Loading State -->
      <div v-if="loading" class="text-center py-8">
        <v-progress-circular indeterminate color="primary" size="64" />
        <p class="mt-4 text-grey">Loading topics...</p>
      </div>
      
      <!-- Empty State -->
      <v-alert
        v-else-if="filteredTopics.length === 0"
        type="info"
        variant="tonal"
        class="mt-4"
      >
        <template v-if="searchQuery || statusFilter !== 'all' || showMyTopicsOnly">
          No topics found matching your filters.
        </template>
        <template v-else>
          No topics have been submitted yet. Be the first to propose a topic!
        </template>
      </v-alert>
      
      <!-- Topics Grid -->
      <v-row v-else>
        <v-col
          v-for="topic in filteredTopics"
          :key="topic.id"
          cols="12"
          md="6"
          lg="4"
          class="d-flex"
        >
          <TopicCard
            :topic="topic"
            :user-participant-id="userParticipantId"
            :is-admin="isAdmin"
            :rank="getRankForTopic(topic.id)"
            :ranking-enabled="rankingEnabled"
            @edit="handleEdit"
            @delete="handleDelete"
<<<<<<< HEAD
            @like="handleLike"
=======
            @change-status="handleChangeStatus"
>>>>>>> 3a5162d1
            class="flex-grow-1"
          />
        </v-col>
      </v-row>
    </v-card-text>
  </v-card>
</template><|MERGE_RESOLUTION|>--- conflicted
+++ resolved
@@ -20,11 +20,8 @@
 const emit = defineEmits<{
   edit: [topic: Topic]
   delete: [topicId: string]
-<<<<<<< HEAD
   like: [topicId: string]
-=======
   'change-status': [topicId: string, status: Topic['status']]
->>>>>>> 3a5162d1
 }>()
 
 const searchQuery = ref('')
@@ -93,13 +90,12 @@
   emit('delete', topicId)
 }
 
-<<<<<<< HEAD
 const handleLike = (topicId: string) => {
   emit('like', topicId)
-=======
+}
+
 const handleChangeStatus = (topicId: string, status: Topic['status']) => {
   emit('change-status', topicId, status)
->>>>>>> 3a5162d1
 }
 </script>
 
@@ -204,11 +200,8 @@
             :ranking-enabled="rankingEnabled"
             @edit="handleEdit"
             @delete="handleDelete"
-<<<<<<< HEAD
             @like="handleLike"
-=======
             @change-status="handleChangeStatus"
->>>>>>> 3a5162d1
             class="flex-grow-1"
           />
         </v-col>
