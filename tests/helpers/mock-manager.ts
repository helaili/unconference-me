--- conflicted
+++ resolved
@@ -3,11 +3,8 @@
 import type { Participant, ParticipantAssignment } from '../../types/participant'
 import type { Topic } from '../../types/topic'
 import type { Invitation } from '../../types/invitation'
-<<<<<<< HEAD
 import type { TopicRanking } from '../../types/topicRanking'
-=======
 import type { Organizer } from '../../types/organizer'
->>>>>>> 3a5162d1
 
 /**
  * Centralized Mock Data Manager
@@ -24,11 +21,8 @@
   private _assignments: ParticipantAssignment[] = []
   private _topics: Topic[] = []
   private _invitations: Invitation[] = []
-<<<<<<< HEAD
   private _topicRankings: TopicRanking[] = []
-=======
   private _organizers: Organizer[] = []
->>>>>>> 3a5162d1
 
   private constructor() {
     this.resetToDefaults()
@@ -54,11 +48,8 @@
     this._assignments = this.getDefaultAssignments()
     this._topics = this.getDefaultTopics()
     this._invitations = this.getDefaultInvitations()
-<<<<<<< HEAD
     this._topicRankings = this.getDefaultTopicRankings()
-=======
     this._organizers = this.getDefaultOrganizers()
->>>>>>> 3a5162d1
   }
 
   /**
@@ -71,11 +62,8 @@
     this._assignments = []
     this._topics = []
     this._invitations = []
-<<<<<<< HEAD
     this._topicRankings = []
-=======
     this._organizers = []
->>>>>>> 3a5162d1
   }
 
   // ==================== USERS ====================
